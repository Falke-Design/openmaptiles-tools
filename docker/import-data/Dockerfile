# Use a separate docker for downloading and cleanup to minimize final docker image
FROM bash as downloader

# Prepare Natural Earth data from http://www.naturalearthdata.com/
COPY clean-natural-earth.sh /downloads/
<<<<<<< HEAD
RUN DIR=/downloads/natural_earth \
 && mkdir -p "$DIR" \
 && cd "$DIR" \
 && apk add --no-cache sqlite \
 && wget --quiet http://naciscdn.org/naturalearth/packages/natural_earth_vector.sqlite.zip \
 && unzip -oj natural_earth_vector.sqlite.zip \
 && ../clean-natural-earth.sh natural_earth_vector.sqlite \
 && rm ../clean-natural-earth.sh \
 && rm natural_earth_vector.sqlite.zip
=======
RUN set -eux  ;\
    DIR=/downloads/natural_earth  ;\
    mkdir -p "$DIR"  ;\
    cd "$DIR"  ;\
    apk add --no-cache sqlite  ;\
    wget --quiet http://naciscdn.org/naturalearth/packages/natural_earth_vector.sqlite.zip  ;\
    unzip -oj natural_earth_vector.sqlite.zip  ;\
    ../clean-natural-earth.sh natural_earth_vector.sqlite  ;\
    rm ../clean-natural-earth.sh  ;\
    rm natural_earth_vector.sqlite.zip
>>>>>>> 9f05ff55

# Download water polygons data from http://osmdata.openstreetmap.de
RUN set -eux  ;\
    DIR=/downloads/water_polygons  ;\
    mkdir -p "$DIR"  ;\
    cd "$DIR"  ;\
    wget --quiet http://osmdata.openstreetmap.de/download/water-polygons-split-3857.zip  ;\
    unzip -oj water-polygons-split-3857.zip  ;\
    rm water-polygons-split-3857.zip

# Download lake centerlines from https://github.com/lukasmartinelli/osm-lakelines
RUN set -eux  ;\
    DIR=/downloads/lake_centerline  ;\
    mkdir -p "$DIR"  ;\
    cd "$DIR"  ;\
    wget --quiet https://github.com/lukasmartinelli/osm-lakelines/releases/download/v0.9/lake_centerline.geojson


FROM osgeo/gdal:alpine-normal-3.0.2
LABEL maintainer="Yuri Astrakhan <YuriAstrakhan@gmail.com>"

ENV DATA_DIR=/import

COPY --from=downloader /downloads $DATA_DIR/

WORKDIR /usr/src/app
COPY import_data.sh /usr/src/app

CMD ["./import_data.sh"]<|MERGE_RESOLUTION|>--- conflicted
+++ resolved
@@ -3,17 +3,6 @@
 
 # Prepare Natural Earth data from http://www.naturalearthdata.com/
 COPY clean-natural-earth.sh /downloads/
-<<<<<<< HEAD
-RUN DIR=/downloads/natural_earth \
- && mkdir -p "$DIR" \
- && cd "$DIR" \
- && apk add --no-cache sqlite \
- && wget --quiet http://naciscdn.org/naturalearth/packages/natural_earth_vector.sqlite.zip \
- && unzip -oj natural_earth_vector.sqlite.zip \
- && ../clean-natural-earth.sh natural_earth_vector.sqlite \
- && rm ../clean-natural-earth.sh \
- && rm natural_earth_vector.sqlite.zip
-=======
 RUN set -eux  ;\
     DIR=/downloads/natural_earth  ;\
     mkdir -p "$DIR"  ;\
@@ -24,7 +13,6 @@
     ../clean-natural-earth.sh natural_earth_vector.sqlite  ;\
     rm ../clean-natural-earth.sh  ;\
     rm natural_earth_vector.sqlite.zip
->>>>>>> 9f05ff55
 
 # Download water polygons data from http://osmdata.openstreetmap.de
 RUN set -eux  ;\
