#!/bin/bash
set -o errexit
set -o pipefail
set -o nounset

cd /import

if [ "$#" -ne 1 ]; then
    echo "We need only 1 area parameter!"
    exit
fi

AREA=$1
DOCKER_COMPOSE_FILE=./docker-compose-config.yml

rm -f *.osm.pbf
rm -f *.mbtiles
rm -f *.txt
rm -f *.yml

download-geofabrik generate
download-geofabrik -v download $AREA
<<<<<<< HEAD
=======
download-geofabrik -s download $AREA

mv ${AREA}.state last.state.txt
>>>>>>> ad7d9c9d

ls *.osm.pbf  -la
osmconvert  --out-statistics  ${AREA}.osm.pbf  > ./osmstat.txt

lon_min=$( cat osmstat.txt | grep "lon min:" |cut -d":" -f 2 )
lon_max=$( cat osmstat.txt | grep "lon max:" |cut -d":" -f 2 )
lat_min=$( cat osmstat.txt | grep "lat min:" |cut -d":" -f 2 )
lat_max=$( cat osmstat.txt | grep "lat max:" |cut -d":" -f 2 )
timestamp_max=$( cat osmstat.txt | grep "timestamp max:" |cut -d" " -f 3 )

echo "--------------------------------------------"
echo BBOX: "$lon_min,$lat_min,$lon_max,$lat_max"
echo TIMESTAMP MAX = $timestamp_max
echo QUICKSTART_MIN_ZOOM: "$QUICKSTART_MIN_ZOOM"
echo QUICKSTART_MAX_ZOOM: "$QUICKSTART_MAX_ZOOM"
echo "--------------------------------------------"

cat > $DOCKER_COMPOSE_FILE  <<- EOM
version: "2"
services:
  generate-vectortiles:
    environment:
      BBOX: "$lon_min,$lat_min,$lon_max,$lat_max"
      OSM_MAX_TIMESTAMP : "$timestamp_max"
      OSM_AREA_NAME: "$AREA"
      MIN_ZOOM: "$QUICKSTART_MIN_ZOOM"
      MAX_ZOOM: "$QUICKSTART_MAX_ZOOM"
EOM

<|MERGE_RESOLUTION|>--- conflicted
+++ resolved
@@ -20,12 +20,9 @@
 
 download-geofabrik generate
 download-geofabrik -v download $AREA
-<<<<<<< HEAD
-=======
 download-geofabrik -s download $AREA
 
 mv ${AREA}.state last.state.txt
->>>>>>> ad7d9c9d
 
 ls *.osm.pbf  -la
 osmconvert  --out-statistics  ${AREA}.osm.pbf  > ./osmstat.txt
